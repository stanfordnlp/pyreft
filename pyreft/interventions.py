--- conflicted
+++ resolved
@@ -34,15 +34,10 @@
     """
     def __init__(self, **kwargs):
         super().__init__(**kwargs, keep_last_dim=True)
-<<<<<<< HEAD
-        rotate_layer = LowRankRotateLayer(self.embed_dim, kwargs["low_rank_dimension"], init_orth=True)
-        self.rotate_layer = torch.nn.utils.parametrizations.orthogonal(rotate_layer, orthogonal_map='householder')
-=======
-        rotate_layer = LowRankRotateLayer(self.embed_dim, kwargs["low_rank_dimension"])
-        self.rotate_layer = torch.nn.utils.parametrizations.orthogonal(rotate_layer)
+        rotate_layer = LowRankRotateLayer(self.embed_dim, kwargs["low_rank_dimension"], init_oath=True)
+        self.rotate_layer = torch.nn.utils.parametrizations.orthogonal(rotate_layer, orthogonal_map='householder')
         self.dtype = kwargs["dtype"] if "dtype" in kwargs else torch.bfloat16
         # self.dtype = torch.float32
->>>>>>> b77a1d3b
         self.learned_source = torch.nn.Linear(
             self.embed_dim, kwargs["low_rank_dimension"]).to(
                 self.convert_type(self.dtype)
